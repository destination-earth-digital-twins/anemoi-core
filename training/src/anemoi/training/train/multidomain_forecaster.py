--- conflicted
+++ resolved
@@ -185,13 +185,8 @@
             self.output_mask={}
             self.scalars={}
             for graph_label, graph in graph_data.items():
-<<<<<<< HEAD
-                self.scalars[f"limited_area_mask_{graph_label}"] =  (2, self.get_limited_area_mask(config, graph))
-                self.node_weights[graph_label] = self.get_node_weights(config, graph)
-=======
                 limited_area_mask[graph_label] = self.get_limited_area_mask(config, graph)
                 self.node_weights[graph_label] = self.get_node_weights(graph_label, config, graph)
->>>>>>> 1331aea4
                 self.output_mask[graph_label] = Boolean1DMask(graph[config.graph.data][config.model.output_mask]) if config.model.get("output_mask", None) is not None else NoOutputMask()
                 self.node_weights[graph_label] = self.output_mask[graph_label].apply(
                     self.node_weights[graph_label], 
@@ -538,14 +533,9 @@
             y_pred = self(x, graph_label)
 
             y = batch_data[:, self.multi_step + rollout_step, ..., self.data_indices.internal_data.output.full]
-<<<<<<< HEAD
-            # # y includes the auxiliary variables, so we must leave those out when computing the loss
-
-=======
             # y includes the auxiliary variables, so we must leave those out when computing the loss
             #print(graph_label)
             #print(torch.isnan(y_pred).sum(), torch.isnan(batch_data).sum(),torch.isnan(x).sum())
->>>>>>> 1331aea4
             loss = checkpoint(self.loss, y_pred, y, graph_label, use_reentrant=False) if training_mode else None
 
             x = self.advance_input(x, y_pred, batch, rollout_step)
